import os

import boto3
import litellm
import openai
from litellm import acompletion
from openai.error import APIError, RateLimitError, Timeout, TryAgain
from retry import retry
from pr_agent.config_loader import get_settings
<<<<<<< HEAD
from pr_agent.algo.base_ai_handler import BaseAiHandler
=======
from pr_agent.log import get_logger

>>>>>>> a7a0de76
OPENAI_RETRIES = 5


class AiHandler(BaseAiHandler):
    """
    This class handles interactions with the OpenAI API for chat completions.
    It initializes the API key and other settings from a configuration file,
    and provides a method for performing chat completions using the OpenAI ChatCompletion API.
    """

    def __init__(self):
        """
        Initializes the OpenAI API key and other settings from a configuration file.
        Raises a ValueError if the OpenAI key is missing.
        """
        self.azure = False
        self.aws_bedrock_client = None

        if get_settings().get("OPENAI.KEY", None):
            openai.api_key = get_settings().openai.key
            litellm.openai_key = get_settings().openai.key
        if get_settings().get("litellm.use_client"):
            litellm_token = get_settings().get("litellm.LITELLM_TOKEN")
            assert litellm_token, "LITELLM_TOKEN is required"
            os.environ["LITELLM_TOKEN"] = litellm_token
            litellm.use_client = True
        if get_settings().get("OPENAI.ORG", None):
            litellm.organization = get_settings().openai.org
        if get_settings().get("OPENAI.API_TYPE", None):
            if get_settings().openai.api_type == "azure":
                self.azure = True
                litellm.azure_key = get_settings().openai.key
        if get_settings().get("OPENAI.API_VERSION", None):
            litellm.api_version = get_settings().openai.api_version
        if get_settings().get("OPENAI.API_BASE", None):
            litellm.api_base = get_settings().openai.api_base
        if get_settings().get("ANTHROPIC.KEY", None):
            litellm.anthropic_key = get_settings().anthropic.key
        if get_settings().get("COHERE.KEY", None):
            litellm.cohere_key = get_settings().cohere.key
        if get_settings().get("REPLICATE.KEY", None):
            litellm.replicate_key = get_settings().replicate.key
        if get_settings().get("REPLICATE.KEY", None):
            litellm.replicate_key = get_settings().replicate.key
        if get_settings().get("HUGGINGFACE.KEY", None):
            litellm.huggingface_key = get_settings().huggingface.key
            if get_settings().get("HUGGINGFACE.API_BASE", None):
                litellm.api_base = get_settings().huggingface.api_base
        if get_settings().get("VERTEXAI.VERTEX_PROJECT", None):
            litellm.vertex_project = get_settings().vertexai.vertex_project
            litellm.vertex_location = get_settings().get(
                "VERTEXAI.VERTEX_LOCATION", None
            )
        if get_settings().get("AWS.BEDROCK_REGION", None):
            litellm.AmazonAnthropicConfig.max_tokens_to_sample = 2000
            self.aws_bedrock_client = boto3.client(
                service_name="bedrock-runtime",
                region_name=get_settings().aws.bedrock_region,
            )

    @property
    def deployment_id(self):
        """
        Returns the deployment ID for the OpenAI API.
        """
        return get_settings().get("OPENAI.DEPLOYMENT_ID", None)

    @retry(exceptions=(APIError, Timeout, TryAgain, AttributeError, RateLimitError),
           tries=OPENAI_RETRIES, delay=2, backoff=2, jitter=(1, 3))
    async def chat_completion(self, model: str, system: str, user: str, temperature: float = 0.2):
        """
        Performs a chat completion using the OpenAI ChatCompletion API.
        Retries in case of API errors or timeouts.
        
        Args:
            model (str): The model to use for chat completion.
            temperature (float): The temperature parameter for chat completion.
            system (str): The system message for chat completion.
            user (str): The user message for chat completion.
        
        Returns:
            tuple: A tuple containing the response and finish reason from the API.
        
        Raises:
            TryAgain: If the API response is empty or there are no choices in the response.
            APIError: If there is an error during OpenAI inference.
            Timeout: If there is a timeout during OpenAI inference.
            TryAgain: If there is an attribute error during OpenAI inference.
        """
        try:
            deployment_id = self.deployment_id
            if get_settings().config.verbosity_level >= 2:
                get_logger().debug(
                    f"Generating completion with {model}"
                    f"{(' from deployment ' + deployment_id) if deployment_id else ''}"
                )
            if self.azure:
                model = 'azure/' + model
            messages = [{"role": "system", "content": system}, {"role": "user", "content": user}]
            kwargs = {
                "model": model,
                "deployment_id": deployment_id,
                "messages": messages,
                "temperature": temperature,
                "force_timeout": get_settings().config.ai_timeout,
            }
            if self.aws_bedrock_client:
                kwargs["aws_bedrock_client"] = self.aws_bedrock_client
            response = await acompletion(**kwargs)
        except (APIError, Timeout, TryAgain) as e:
            get_logger().error("Error during OpenAI inference: ", e)
            raise
        except (RateLimitError) as e:
            get_logger().error("Rate limit error during OpenAI inference: ", e)
            raise
        except (Exception) as e:
            get_logger().error("Unknown error during OpenAI inference: ", e)
            raise TryAgain from e
        if response is None or len(response["choices"]) == 0:
            raise TryAgain
        resp = response["choices"][0]['message']['content']
        finish_reason = response["choices"][0]["finish_reason"]
        usage = response.get("usage")
        get_logger().info("AI response", response=resp, messages=messages, finish_reason=finish_reason,
                          model=model, usage=usage)
        return resp, finish_reason<|MERGE_RESOLUTION|>--- conflicted
+++ resolved
@@ -7,12 +7,9 @@
 from openai.error import APIError, RateLimitError, Timeout, TryAgain
 from retry import retry
 from pr_agent.config_loader import get_settings
-<<<<<<< HEAD
 from pr_agent.algo.base_ai_handler import BaseAiHandler
-=======
 from pr_agent.log import get_logger
 
->>>>>>> a7a0de76
 OPENAI_RETRIES = 5
 
 
