--- conflicted
+++ resolved
@@ -28,37 +28,6 @@
 
 |       |                                                                                                                       | GitHub | Gitlab | Bitbucket | Azure DevOps |
 |-------|-----------------------------------------------------------------------------------------------------------------------|:------:|:------:|:---------:|:------------:|
-<<<<<<< HEAD
-| TOOLS | Review                                                                                                                |   ✅    |   ✅    |   ✅       |      ✅      |
-|       | ⮑ Incremental                                                                                                         |   ✅    |        |            |              |
-|       | Ask                                                                                                                   |   ✅    |   ✅    |   ✅        |      ✅      |
-|       | Describe                                                                                                              |   ✅    |   ✅    |   ✅        |      ✅      |
-|       | ⮑ [Inline file summary](https://qodo-merge-docs.qodo.ai/tools/describe/#inline-file-summary){:target="_blank"} 💎     |   ✅    |   ✅    |           |      ✅      |
-|       | Improve                                                                                                               |   ✅    |   ✅    |   ✅        |      ✅      |
-|       | ⮑ Extended                                                                                                            |   ✅    |   ✅    |   ✅        |      ✅      |
-|       | Auto-Approve                                                                                                           |   ✅    |   ✅    |   ✅        |            |
-|       | [Custom Prompt](./tools/custom_prompt.md){:target="_blank"} 💎                                                        |   ✅    |   ✅    |   ✅        |      ✅      |
-|       | Reflect and Review                                                                                                    |   ✅    |   ✅    |   ✅        |      ✅      |
-|       | Update CHANGELOG.md                                                                                                   |   ✅    |   ✅    |   ✅        |      ️       |
-|       | Find Similar Issue                                                                                                    |   ✅    |        |             |      ️       |
-|       | [Add PR Documentation](./tools/documentation.md){:target="_blank"} 💎                                                 |   ✅    |   ✅    |          |      ✅      |
-|       | [Generate Custom Labels](./tools/describe.md#handle-custom-labels-from-the-repos-labels-page-💎){:target="_blank"} 💎 |   ✅    |   ✅    |            |      ✅      |
-|       | [Analyze PR Components](./tools/analyze.md){:target="_blank"} 💎                                                      |   ✅    |   ✅    |       |      ✅      |
-|       | [Test](https://pr-agent-docs.codium.ai/tools/test/) 💎                                                                | ✅ |   ✅    |                    |              |
-|       | [Implement](https://pr-agent-docs.codium.ai/tools/implement/) 💎                                                      | ✅ |   ✅    |          ✅         |              |
-|       |                                                                                                                       |        |        |            |      ️       |
-| USAGE | CLI                                                                                                                   |   ✅    |   ✅    |   ✅       |      ✅      |
-|       | App / webhook                                                                                                         |   ✅    |   ✅    |    ✅        |      ✅      |
-|       | Actions                                                                                                               |   ✅    |        |            |      ️       |
-|       |                                                                                                                       |        |        |            |
-| CORE  | PR compression                                                                                                        |   ✅    |   ✅    |   ✅       |   ✅        |
-|       | Repo language prioritization                                                                                          |   ✅    |   ✅    |   ✅       |   ✅        |
-|       | Adaptive and token-aware file patch fitting                                                                           |   ✅    |   ✅    |   ✅     |   ✅        |
-|       | Multiple models support                                                                                               |   ✅    |   ✅    |   ✅       |   ✅        |
-|       | Incremental PR review                                                                                                 |   ✅    |        |            |           |
-|       | [Static code analysis](./tools/analyze.md/){:target="_blank"} 💎                                                      |   ✅    |   ✅    |    ✅    |   ✅        |
-|       | [Multiple configuration options](./usage-guide/configuration_options.md){:target="_blank"} 💎                         |   ✅    |   ✅    |    ✅    |   ✅        |
-=======
 | TOOLS | Review                                                                                                                |   ✅    |   ✅    |     ✅     |      ✅       |
 |       | ⮑ Incremental                                                                                                         |   ✅    |        |           |              |
 |       | Ask                                                                                                                   |   ✅    |   ✅    |     ✅     |      ✅       |
@@ -66,6 +35,7 @@
 |       | ⮑ [Inline file summary](https://qodo-merge-docs.qodo.ai/tools/describe/#inline-file-summary){:target="_blank"} 💎     |   ✅    |   ✅    |           |      ✅       |
 |       | Improve                                                                                                               |   ✅    |   ✅    |     ✅     |      ✅       |
 |       | ⮑ Extended                                                                                                            |   ✅    |   ✅    |     ✅     |      ✅       |
+|       | Auto-Approve                                                                                                           |   ✅    |   ✅    |   ✅        |            |
 |       | [Custom Prompt](./tools/custom_prompt.md){:target="_blank"} 💎                                                        |   ✅    |   ✅    |     ✅     |      ✅       |
 |       | Reflect and Review                                                                                                    |   ✅    |   ✅    |     ✅     |      ✅       |
 |       | Update CHANGELOG.md                                                                                                   |   ✅    |   ✅    |     ✅     |      ️       |
@@ -86,7 +56,6 @@
 |       | Multiple models support                                                                                               |   ✅    |   ✅    |     ✅     |      ✅       |
 |       | [Static code analysis](./core-abilities/static_code_analysis/){:target="_blank"} 💎                                                      |   ✅    |   ✅    |           |              |
 |       | [Multiple configuration options](./usage-guide/configuration_options.md){:target="_blank"} 💎                         |   ✅    |   ✅    |     ✅     |      ✅       |
->>>>>>> 7fec17f3
 
 💎 marks a feature available only in [Qodo Merge](https://www.codium.ai/pricing/){:target="_blank"}, and not in the open-source version.
 
